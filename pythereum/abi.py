--- conflicted
+++ resolved
@@ -31,27 +31,20 @@
                     setattr(
                         self,
                         snake_case.sub("_", func["name"]).lower(),
-<<<<<<< HEAD
-                        partial(self._encode_call, func["name"]),
+                        partial(self.encode_call, func["name"]),
                     )
                 else:
                     setattr(
-                        self, func["name"], partial(self._encode_call, func["name"])
+                        self, func["name"], partial(self.encode_call, func["name"])
                     )
-=======
-                        partial(self.encode_call, func["name"]),
-                    )
-                else:
-                    setattr(self, func["name"], partial(self.encode_call, func["name"]))
-
-        self.snake_case = to_snake_case
->>>>>>> b9c36bc0
 
         self._functions = {
             func["name"]: [(inp["name"], inp["type"]) for inp in func["inputs"]]
             for func in data
             if "name" in func
         }
+
+        self.snake_case = to_snake_case
 
         self.logger = logger.getChild("ContractABI")
 
@@ -95,7 +88,7 @@
             ]
         else:
             self._functions[function_name] = list(zip(argument_names, argument_types))
-
+         
         if self.snake_case:
             setattr(
                 self,
@@ -103,13 +96,7 @@
                 partial(self.encode_call, function_name),
             )
         else:
-<<<<<<< HEAD
-            raise PythereumABIException(
-                f"Neither {name} nor {pascal_name} is defined in this ABI", self.logger
-            )
-=======
             setattr(self, function_name, partial(self.encode_call, function_name))
->>>>>>> b9c36bc0
 
     def encode_call(self, name: str, *args) -> str:
         """
@@ -119,20 +106,15 @@
 
         if len(args) != len(required_args):
             raise PythereumABIException(
-<<<<<<< HEAD
-                f"Incorrect arguments, required arguments are {self.get_args(name)}",
-                self.logger,
-=======
-                f"Incorrect arguments, required arguments are {self.get_args(name)}"
->>>>>>> b9c36bc0
+                f"Incorrect arguments, required arguments are {self.get_args(name)}", self.logger
             )
 
         arg_types = [arg[1] for arg in required_args]
         function_signature = name + "(" + ",".join(arg_types) + ")"
         return (
-            "0x"
-            + function_signature_to_4byte_selector(function_signature).hex()
-            + encode(arg_types, args).hex()
+                "0x"
+                + function_signature_to_4byte_selector(function_signature).hex()
+                + encode(arg_types, args).hex()
         )
 
 
