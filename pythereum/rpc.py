--- conflicted
+++ resolved
@@ -447,14 +447,10 @@
 
     @asynccontextmanager
     async def subscribe(
-<<<<<<< HEAD
-        self, method: SubscriptionType, max_message_num: int = -1
-=======
         self,
         method: SubscriptionType,
         max_message_num: int = -1,
         filters: dict | None = None,
->>>>>>> b9c36bc0
     ) -> Subscription:
         """
         :param method: The subscription's type, determined by a preset enum of possible types
@@ -494,12 +490,8 @@
     async def _get_subscription(
         self,
         method: SubscriptionType,
-<<<<<<< HEAD
-        websocket: websockets.ClientConnection | None = None,
-=======
         filters: dict | None = None,
-        websocket: websockets.WebSocketClientProtocol | None = None,
->>>>>>> b9c36bc0
+        websocket: websockets.ClientConnection | None = None,
     ) -> str:
         """
         Supporting function for self.subscribe, opening a subscription for the provided websocket
