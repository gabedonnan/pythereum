[tool.poetry]
name = "pythereum"
version = "1.2.1"
description = "A super fast Ethereum JSON RPC library written in python"
authors = ["gabedonnan <47415809+gabedonnan@users.noreply.github.com>"]
readme = "README.md"

[tool.poetry.dependencies]
python = ">=3.11,<4.0"
<<<<<<< HEAD
websockets = "^15.0.1"
dataclasses-json = "^0.6.7"
python-dotenv = "^1.1.0"
pytest = "^8.3.5"
pytest-asyncio = "^0.26.0"
aiohttp = "^3.11.18"
eth-account = "^0.13.7"
eth-utils = "^5.3.0"
setuptools = "^80.3.1"
=======
websockets = "^12.0"
dataclasses-json = "^0.6.4"
python-dotenv = "^1.0.1"
pytest = "^7.4.4"
pytest-asyncio = "^0.23.4"
aiohttp = "^3.9.3"
eth-account = "^0.10.0"
eth-utils = "^3.0.0"
pycryptodome = "^3.20.0"
>>>>>>> b9c36bc0

[build-system]
requires = ["poetry-core"]
build-backend = "poetry.core.masonry.api"
<|MERGE_RESOLUTION|>--- conflicted
+++ resolved
@@ -1,34 +1,22 @@
-[tool.poetry]
-name = "pythereum"
-version = "1.2.1"
-description = "A super fast Ethereum JSON RPC library written in python"
-authors = ["gabedonnan <47415809+gabedonnan@users.noreply.github.com>"]
-readme = "README.md"
-
-[tool.poetry.dependencies]
-python = ">=3.11,<4.0"
-<<<<<<< HEAD
-websockets = "^15.0.1"
-dataclasses-json = "^0.6.7"
-python-dotenv = "^1.1.0"
-pytest = "^8.3.5"
-pytest-asyncio = "^0.26.0"
-aiohttp = "^3.11.18"
-eth-account = "^0.13.7"
-eth-utils = "^5.3.0"
-setuptools = "^80.3.1"
-=======
-websockets = "^12.0"
-dataclasses-json = "^0.6.4"
-python-dotenv = "^1.0.1"
-pytest = "^7.4.4"
-pytest-asyncio = "^0.23.4"
-aiohttp = "^3.9.3"
-eth-account = "^0.10.0"
-eth-utils = "^3.0.0"
-pycryptodome = "^3.20.0"
->>>>>>> b9c36bc0
-
-[build-system]
-requires = ["poetry-core"]
-build-backend = "poetry.core.masonry.api"
+[tool.poetry]
+name = "pythereum"
+version = "1.2.1"
+description = "A super fast Ethereum JSON RPC library written in python"
+authors = ["gabedonnan <47415809+gabedonnan@users.noreply.github.com>"]
+readme = "README.md"
+
+[tool.poetry.dependencies]
+python = ">=3.11,<4.0"
+websockets = "^15.0.1"
+dataclasses-json = "^0.6.7"
+python-dotenv = "^1.1.0"
+pytest = "^8.3.5"
+pytest-asyncio = "^0.26.0"
+aiohttp = "^3.11.18"
+eth-account = "^0.13.7"
+eth-utils = "^5.3.0"
+setuptools = "^80.3.1"
+
+[build-system]
+requires = ["poetry-core"]
+build-backend = "poetry.core.masonry.api"